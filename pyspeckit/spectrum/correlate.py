--- conflicted
+++ resolved
@@ -35,22 +35,13 @@
     #
     # this might be more correct: http://arxiv.org/pdf/1006.4069v1.pdf eqn 4
     # but it doesn't quite fit my naive expectations so:
-<<<<<<< HEAD
     error = (np.correlate((spectrum1.error)**2, np.ones(xcorr.shape), mode='same') +
              np.correlate((spectrum2.error)**2, np.ones(xcorr.shape), mode='same'))**0.5
-=======
-    error = (np.correlate( (spectrum1.error)**2 , np.ones(xcorr.shape), mode='same') +
-             np.correlate( (spectrum2.error)**2 , np.ones(xcorr.shape), mode='same'))**0.5
->>>>>>> 7cc77f74
 
     xarr = spectrum1.xarr
     x_range = xarr.max()-xarr.min()
     xmin = -x_range/2.
-<<<<<<< HEAD
     xmax =  x_range/2.
-=======
-    xmax = x_range/2.
->>>>>>> 7cc77f74
     offset_values = np.linspace(xmin, xmax, len(xarr))
 
     offset_xarr = units_module.SpectroscopicAxis(offset_values, unit=xarr.unit)
